use std::collections::VecDeque;
use std::sync::Mutex;
use std::thread;
use std::time::Duration;
use tauri::{Emitter, RunEvent};

mod license;
use license::{activate_license_key, validate_license_key, get_stored_license, store_license, store_activated_license, remove_stored_license, check_license_smart};

mod license;
use license::{activate_license_key, validate_license_key, get_stored_license, store_license, store_activated_license, remove_stored_license, check_license_smart};

// Global state to store pending file paths
static PENDING_FILES: Mutex<VecDeque<String>> = Mutex::new(VecDeque::new());
static FILE_PROCESSED: Mutex<bool> = Mutex::new(false);

// Configuration constants
const MAX_FILE_LOADING_ATTEMPTS: u32 = 30;
const FRONTEND_READY_WAIT_MS: u64 = 3000;
const INITIAL_ATTEMPT_DELAY_MS: u64 = 2000;
const MIDDLE_ATTEMPT_DELAY_MS: u64 = 1000;
const FINAL_ATTEMPT_DELAY_MS: u64 = 500;
const INITIAL_ATTEMPT_COUNT: u32 = 5;
const MIDDLE_ATTEMPT_COUNT: u32 = 15;

// Path sanitization function
fn sanitize_path(path: &str) -> String {
    let mut clean_path = path.trim().to_string();

    // Remove surrounding quotes if present
    if clean_path.starts_with('"') && clean_path.ends_with('"') {
        clean_path = clean_path[1..clean_path.len() - 1].to_string();
    }

    // Handle Windows UNC paths and long path names
    if clean_path.starts_with("\\\\?\\") {
        clean_path = clean_path[4..].to_string();
    }

    clean_path
}

#[tauri::command]
fn get_pending_file() -> Option<String> {
    let mut pending = PENDING_FILES.lock().unwrap();
    pending.pop_front()
}

#[tauri::command]
fn check_file_associations() -> Vec<String> {
    let args: Vec<String> = std::env::args().collect();
    let mut pdf_files: Vec<String> = Vec::new();

    for arg in &args[1..] {
        let clean_arg = sanitize_path(arg);
        if clean_arg.to_lowercase().ends_with(".pdf") {
            pdf_files.push(clean_arg);
        }
    }

    pdf_files
}

#[tauri::command]
fn mark_file_processed() {
    let mut processed = FILE_PROCESSED.lock().unwrap();
    *processed = true;
}

#[tauri::command]
fn open_external_url(url: String) -> Result<(), String> {
    #[cfg(target_os = "windows")]
    {
        std::process::Command::new("cmd")
            .args(["/c", "start", &url])
            .spawn()
            .map_err(|e| e.to_string())?;
    }
    #[cfg(target_os = "macos")]
    {
        std::process::Command::new("open")
            .arg(&url)
            .spawn()
            .map_err(|e| e.to_string())?;
    }
    #[cfg(target_os = "linux")]
    {
        std::process::Command::new("xdg-open")
            .arg(&url)
            .spawn()
            .map_err(|e| e.to_string())?;
    }
    Ok(())
}

#[tauri::command]
<<<<<<< HEAD
async fn activate_license(app_handle: tauri::AppHandle, license_key: String) -> Result<bool, String> {
    let is_valid = activate_license_key(&license_key).await?;
    
    if is_valid {
        // Store the activated license
        store_activated_license(&app_handle, &license_key)?;
=======
async fn activate_license(app_handle: tauri::AppHandle, licensekey: String) -> Result<bool, String> {
    let is_valid = activate_license_key(&licensekey).await?;
    
    if is_valid {
        // Store the activated license
        store_activated_license(&app_handle, &licensekey)?;
>>>>>>> f13ad511
    }
    
    Ok(is_valid)
}

#[tauri::command]
<<<<<<< HEAD
async fn validate_license(app_handle: tauri::AppHandle, license_key: String) -> Result<bool, String> {
    let is_valid = validate_license_key(&license_key).await?;
    
    if is_valid {
        // Update the validation timestamp for existing license
        store_license(&app_handle, &license_key)?;
=======
async fn validate_license(app_handle: tauri::AppHandle, licensekey: String) -> Result<bool, String> {
    let is_valid = validate_license_key(&licensekey).await?;
    
    if is_valid {
        // Update the validation timestamp for existing license
        store_license(&app_handle, &licensekey)?;
>>>>>>> f13ad511
    }
    
    Ok(is_valid)
}

#[tauri::command]
fn get_stored_license_key(app_handle: tauri::AppHandle) -> Result<Option<String>, String> {
    match get_stored_license(&app_handle)? {
        Some(stored_license) => Ok(Some(stored_license.key)),
        None => Ok(None),
    }
}

#[tauri::command]
fn clear_license(app_handle: tauri::AppHandle) -> Result<(), String> {
    remove_stored_license(&app_handle)
}

#[tauri::command]
async fn check_license_smart_command(app_handle: tauri::AppHandle) -> Result<bool, String> {
    check_license_smart(&app_handle).await
}

#[tauri::command]
fn exit_app(app_handle: tauri::AppHandle) {
    app_handle.exit(0);
}

#[tauri::command]
fn test_tauri_detection() -> String {
    "Tauri detection working!".to_string()
}

<<<<<<< HEAD
#[cfg(debug_assertions)]
#[tauri::command]
fn test_file_event(app_handle: tauri::AppHandle, file_path: String) -> Result<(), String> {

    println!("Testing file event with path: {}", file_path);
    
    // Test if we can emit events
    match app_handle.emit("file-opened", &file_path) {
        Ok(_) => println!("Successfully emitted file-opened event"),
        Err(e) => println!("Failed to emit file-opened event: {:?}", e),
    }
    
    match app_handle.emit("startup-file-ready", &file_path) {
        Ok(_) => println!("Successfully emitted startup-file-ready event"),
        Err(e) => println!("Failed to emit startup-file-ready event: {:?}", e),
    }
    
    Ok(())
}

#[tauri::command]
fn frontend_ready(app_handle: tauri::AppHandle) -> Result<(), String> {
    println!("Frontend is ready to receive events");
    
    // Check if there are any pending files and emit them now
    let pending_files: Vec<String> = {
        let mut pending = PENDING_FILES.lock().unwrap();
        pending.drain(..).collect()
    };
    
    if !pending_files.is_empty() {
        println!("Frontend ready - processing {} pending files", pending_files.len());
        process_pdf_files(&app_handle, pending_files);
    }
    
    Ok(())
}

#[cfg(debug_assertions)]
#[tauri::command]
fn check_app_state() -> Result<String, String> {
    let args: Vec<String> = std::env::args().collect();
    let pending_count = PENDING_FILES.lock().unwrap().len();
    let processed = FILE_PROCESSED.lock().unwrap();
    
    let state = format!(
        "App State:\n- Args: {:?}\n- Pending files: {}\n- File processed: {}\n- Current dir: {:?}\n- Bundle path: {:?}",
        args,
        pending_count,
        processed,
        std::env::current_dir().unwrap_or_default(),
        std::env::current_exe().unwrap_or_default()
    );
    
    println!("{}", state);
    Ok(state)
}

#[tauri::command]
fn read_file_content(file_path: String) -> Result<Vec<u8>, String> {
    println!("Reading file content from: {}", file_path);
    
    // Security: Validate and canonicalize the file path
    let path = std::path::Path::new(&file_path);
    
    // Check if path is absolute and valid
    if !path.is_absolute() {
        return Err("File path must be absolute".to_string());
    }
    
    // Canonicalize the path to resolve any symlinks and normalize
    let canonical_path = match std::fs::canonicalize(path) {
        Ok(canonical) => canonical,
        Err(e) => return Err(format!("Failed to canonicalize path: {}", e)),
    };
    
    // Security: Define allowed base directories (user's home directory and common locations)
    let allowed_bases = [
        std::env::var("HOME").unwrap_or_default(),
        std::env::var("USERPROFILE").unwrap_or_default(), // Windows
        std::env::var("APPDATA").unwrap_or_default(), // Windows
        std::env::var("LOCALAPPDATA").unwrap_or_default(), // Windows
    ];
    
    // Check if the canonicalized path is under any allowed base directory
    let mut is_allowed = false;
    for base in &allowed_bases {
        if !base.is_empty() {
            let base_path = std::path::Path::new(base);
            if canonical_path.starts_with(base_path) {
                is_allowed = true;
                break;
            }
        }
    }
    
    if !is_allowed {
        return Err("File path is outside of allowed directories".to_string());
    }
    
    // Security: Check if it's a regular file (not a directory, symlink, etc.)
    let metadata = match std::fs::metadata(&canonical_path) {
        Ok(meta) => meta,
        Err(e) => return Err(format!("Failed to read file metadata: {}", e)),
    };
    
    if !metadata.is_file() {
        return Err("Path does not point to a regular file".to_string());
    }
    
    // Security: Enforce file size limits (50MB max)
    const MAX_FILE_SIZE: u64 = 50 * 1024 * 1024; // 50MB
    if metadata.len() > MAX_FILE_SIZE {
        return Err(format!("File too large: {} bytes (max: {} bytes)", metadata.len(), MAX_FILE_SIZE));
    }
    
    // Read the file content with the validated canonical path
    match std::fs::read(&canonical_path) {
        Ok(content) => {
            println!("Successfully read {} bytes from {}", content.len(), canonical_path.display());
            Ok(content)
        }
        Err(e) => {
            println!("Failed to read file {}: {}", canonical_path.display(), e);
            Err(format!("Failed to read file: {}", e))
        }
    }
}

=======
>>>>>>> f13ad511
#[tauri::command]
fn export_file(_app_handle: tauri::AppHandle, content: Vec<u8>, default_filename: String, filter_name: String, extension: String) -> Result<Option<String>, String> {
    use rfd::FileDialog;
    
    let path = FileDialog::new()
        .add_filter(&filter_name, &[&extension])
        .set_file_name(&default_filename)
        .save_file();
        
    if let Some(p) = path {
        std::fs::write(&p, content).map_err(|e| e.to_string())?;
        Ok(Some(p.to_string_lossy().to_string()))
    } else {
        Ok(None) // User cancelled
    }
}

<<<<<<< HEAD
#[cfg(debug_assertions)]
#[tauri::command]
fn get_default_test_path() -> Result<String, String> {
    // Return a platform-appropriate default test path
    let default_path = if cfg!(target_os = "windows") {
        // Windows: Use temp directory
        std::env::temp_dir()
            .join("test.pdf")
            .to_string_lossy()
            .to_string()
    } else if cfg!(target_os = "macos") {
        // macOS: Use /tmp or user's temp directory
        std::env::temp_dir()
            .join("test.pdf")
            .to_string_lossy()
            .to_string()
    } else {
        // Linux and other Unix-like systems
        "/tmp/test.pdf".to_string()
    };
    
    Ok(default_path)
}

// Function to process PDF files and emit events
fn process_pdf_files(app_handle: &tauri::AppHandle, pdf_files: Vec<String>) {
    if !pdf_files.is_empty() {
        // Store in global queue
        {
            let mut pending = PENDING_FILES.lock().unwrap();
            for pdf_file in &pdf_files {
                pending.push_back(pdf_file.clone());
            }
        }

        // Spawn background thread for persistent file loading attempts
        let app_handle_clone = app_handle.clone();
        thread::spawn(move || {
            // Wait longer for frontend to be ready (especially for file associations)
            println!("Waiting for frontend to be ready...");
            thread::sleep(Duration::from_millis(FRONTEND_READY_WAIT_MS)); // Wait 3 seconds for frontend
            
            for attempt in 1..=MAX_FILE_LOADING_ATTEMPTS { // Increased attempts for file associations
                // Check if file has been processed
                {
                    let processed = FILE_PROCESSED.lock().unwrap();
                    if *processed {
                        println!("File already processed, stopping attempts");
                        break;
                    }
                }

                // Wait longer for first few attempts (frontend initialization)
                let delay = if attempt <= INITIAL_ATTEMPT_COUNT {
                    Duration::from_millis(INITIAL_ATTEMPT_DELAY_MS) // 2 seconds for first 5 attempts
                } else if attempt <= MIDDLE_ATTEMPT_COUNT {
                    Duration::from_millis(MIDDLE_ATTEMPT_DELAY_MS) // 1 second for next 10 attempts
                } else {
                    Duration::from_millis(FINAL_ATTEMPT_DELAY_MS) // 0.5 seconds for remaining attempts
                };

                thread::sleep(delay);

                // Try to emit event for each PDF file
                for (i, pdf_file) in pdf_files.iter().enumerate() {
                    let event_name = if i == 0 {
                        "file-opened"
                    } else {
                        "additional-file-opened"
                    };

                    match app_handle_clone.emit(event_name, pdf_file) {
                        Ok(_) => {
                            println!(
                                "Attempt {}: Successfully emitted {} for {}",
                                attempt, event_name, pdf_file
                            );

                            // Also emit a generic startup event
                            let _ = app_handle_clone.emit("startup-file-ready", pdf_file);
                        }
                        Err(e) => {
                            println!(
                                "Attempt {}: Failed to emit event: {:?}",
                                attempt, e
                            );
                        }
                    }
                }

                // Emit debug info
                let _ = app_handle_clone.emit(
                    "debug-info",
                    format!("File loading attempt {} of {}", attempt, MAX_FILE_LOADING_ATTEMPTS),
                );
            }

            println!("File loading attempts completed");
        });
    }
}

=======
>>>>>>> f13ad511
#[cfg_attr(mobile, tauri::mobile_entry_point)]
pub fn run() {
    tauri::Builder::default()
        .plugin(tauri_plugin_updater::Builder::new().build())
        .plugin(tauri_plugin_fs::init())
        .plugin(tauri_plugin_dialog::init())
        .plugin(tauri_plugin_shell::init())
        .invoke_handler(tauri::generate_handler![
            get_pending_file,
            check_file_associations,
            mark_file_processed,
            open_external_url,
            activate_license,
            validate_license,
            get_stored_license_key,
            clear_license,
            check_license_smart_command,
            exit_app,
            test_tauri_detection,
<<<<<<< HEAD
            frontend_ready,
            read_file_content,
            export_file,
            #[cfg(debug_assertions)]
            test_file_event,
            #[cfg(debug_assertions)]
            check_app_state,
            #[cfg(debug_assertions)]
            get_default_test_path
=======
            export_file
>>>>>>> f13ad511
        ])
        .setup(|app| {
            if cfg!(debug_assertions) {
                app.handle().plugin(
                    tauri_plugin_log::Builder::default()
                        .level(log::LevelFilter::Info)
                        .build(),
                )?;
            }

            // Handle command line arguments for file associations
            let args: Vec<String> = std::env::args().collect();
            
            // Log essential startup information
            if cfg!(debug_assertions) {
                println!("=== LEEDPDF STARTUP DEBUG ===");
                println!("Command line arguments: {:?}", args);
                println!("Current working directory: {:?}", std::env::current_dir());
                println!("Bundle path: {:?}", std::env::current_exe());
                
                // Log relevant environment variables
                println!("Environment variables:");
                for (key, value) in std::env::vars() {
                    if key.contains("PATH") || key.contains("HOME") || key.contains("USER") || key.contains("PWD") {
                        println!("  {}: {}", key, value);
                    }
                }
            }
            
            // Check if we're being launched via file association
            if args.len() > 1 {
                if cfg!(debug_assertions) {
                    println!("*** LAUNCHED WITH ARGUMENTS - POTENTIAL FILE ASSOCIATION ***");
                }
            } else if cfg!(debug_assertions) {
                println!("*** LAUNCHED WITHOUT ARGUMENTS - NORMAL APP LAUNCH ***");
            }

            // Create log file for debugging (only in debug builds)
            if cfg!(debug_assertions) {
                let log_path = if cfg!(target_os = "windows") {
                    "C:\\Windows\\Temp\\leedpdf_debug.txt"
                } else {
                    "/tmp/leedpdf_debug.txt"
                };

                let mut debug_msg = format!("LeedPDF Debug: Found {} args: {:?}\n", args.len(), args);
                std::fs::write(log_path, &debug_msg).unwrap_or_default();

                if args.len() > 1 {
                    // Process arguments with sanitization
                    let mut pdf_files: Vec<String> = Vec::new();

                    for arg in &args[1..] {
                        let clean_arg = sanitize_path(arg);
                        debug_msg.push_str(&format!("Processing argument: {} -> {}\n", arg, clean_arg));

                        if clean_arg.to_lowercase().ends_with(".pdf") {
                            pdf_files.push(clean_arg.clone());
                            debug_msg.push_str(&format!("Found PDF file: {}\n", clean_arg));
                        }
                    }

                    if !pdf_files.is_empty() {
                        debug_msg.push_str(&format!("Queued {} PDF files\n", pdf_files.len()));
                        std::fs::write(log_path, &debug_msg).unwrap_or_default();
                        process_pdf_files(&app.handle(), pdf_files);
                    }
                } else {
                    app.emit("debug-info", "No command-line arguments provided")
                        .unwrap_or_default();
                }

                // Always emit a debug message
                app.emit("debug-info", &debug_msg).unwrap_or_default();
                
                println!("=== SETUP COMPLETE ===");
            } else {
                // In production, just process files silently
                if args.len() > 1 {
                    let mut pdf_files: Vec<String> = Vec::new();
                    for arg in &args[1..] {
                        let clean_arg = sanitize_path(arg);
                        if clean_arg.to_lowercase().ends_with(".pdf") {
                            pdf_files.push(clean_arg.clone());
                        }
                    }
                    if !pdf_files.is_empty() {
                        process_pdf_files(&app.handle(), pdf_files);
                    }
                }
            }

            Ok(())
        })
        .build(tauri::generate_context!())
        .expect("error while building tauri application")
        .run(|app_handle, event| {
            // Log all events for debugging (debug builds only)
            if cfg!(debug_assertions) {
                println!("Received event: {:?}", event);
            }
            
            match event {
                // Handle macOS file association events
                RunEvent::Opened { urls } => {
                    println!("*** FILE ASSOCIATION EVENT RECEIVED ***");
                    println!("Received opened event with URLs: {:?}", urls);
                    
                    let mut pdf_files: Vec<String> = Vec::new();
                    for url in urls {
                        // Convert URL to file path
                        let url_str = url.to_string();
                        println!("Processing URL: {}", url_str);
                        
                        if url_str.starts_with("file://") {
                            let path = url_str.replace("file://", "");
                            let decoded_path = urlencoding::decode(&path).unwrap_or_default();
                            
                            println!("Decoded path: {}", decoded_path);
                            
                            if decoded_path.to_lowercase().ends_with(".pdf") {
                                pdf_files.push(decoded_path.to_string());
                                println!("Found PDF file from opened event: {}", decoded_path);
                            } else {
                                println!("Not a PDF file: {}", decoded_path);
                            }
                        } else {
                            println!("Not a file:// URL: {}", url_str);
                        }
                    }
                    
                    if !pdf_files.is_empty() {
                        println!("Processing {} PDF files from file association event", pdf_files.len());
                        process_pdf_files(&app_handle, pdf_files);
                    } else {
                        println!("No PDF files found in file association event");
                    }
                }
                
                // Handle other events for debugging
                RunEvent::WindowEvent { label, event, .. } => {
                    println!("Window event for {}: {:?}", label, event);
                }
                
                RunEvent::ExitRequested { api, code, .. } => {
                    println!("Exit requested with code: {:?}", code);
                }
                
                _ => {
                    println!("Other event: {:?}", event);
                }
            }
        });
}<|MERGE_RESOLUTION|>--- conflicted
+++ resolved
@@ -94,42 +94,24 @@
 }
 
 #[tauri::command]
-<<<<<<< HEAD
-async fn activate_license(app_handle: tauri::AppHandle, license_key: String) -> Result<bool, String> {
-    let is_valid = activate_license_key(&license_key).await?;
-    
-    if is_valid {
-        // Store the activated license
-        store_activated_license(&app_handle, &license_key)?;
-=======
 async fn activate_license(app_handle: tauri::AppHandle, licensekey: String) -> Result<bool, String> {
     let is_valid = activate_license_key(&licensekey).await?;
     
     if is_valid {
         // Store the activated license
         store_activated_license(&app_handle, &licensekey)?;
->>>>>>> f13ad511
     }
     
     Ok(is_valid)
 }
 
 #[tauri::command]
-<<<<<<< HEAD
-async fn validate_license(app_handle: tauri::AppHandle, license_key: String) -> Result<bool, String> {
-    let is_valid = validate_license_key(&license_key).await?;
-    
-    if is_valid {
-        // Update the validation timestamp for existing license
-        store_license(&app_handle, &license_key)?;
-=======
 async fn validate_license(app_handle: tauri::AppHandle, licensekey: String) -> Result<bool, String> {
     let is_valid = validate_license_key(&licensekey).await?;
     
     if is_valid {
         // Update the validation timestamp for existing license
         store_license(&app_handle, &licensekey)?;
->>>>>>> f13ad511
     }
     
     Ok(is_valid)
@@ -163,7 +145,6 @@
     "Tauri detection working!".to_string()
 }
 
-<<<<<<< HEAD
 #[cfg(debug_assertions)]
 #[tauri::command]
 fn test_file_event(app_handle: tauri::AppHandle, file_path: String) -> Result<(), String> {
@@ -293,8 +274,6 @@
     }
 }
 
-=======
->>>>>>> f13ad511
 #[tauri::command]
 fn export_file(_app_handle: tauri::AppHandle, content: Vec<u8>, default_filename: String, filter_name: String, extension: String) -> Result<Option<String>, String> {
     use rfd::FileDialog;
@@ -312,7 +291,6 @@
     }
 }
 
-<<<<<<< HEAD
 #[cfg(debug_assertions)]
 #[tauri::command]
 fn get_default_test_path() -> Result<String, String> {
@@ -415,8 +393,6 @@
     }
 }
 
-=======
->>>>>>> f13ad511
 #[cfg_attr(mobile, tauri::mobile_entry_point)]
 pub fn run() {
     tauri::Builder::default()
@@ -436,7 +412,6 @@
             check_license_smart_command,
             exit_app,
             test_tauri_detection,
-<<<<<<< HEAD
             frontend_ready,
             read_file_content,
             export_file,
@@ -446,9 +421,6 @@
             check_app_state,
             #[cfg(debug_assertions)]
             get_default_test_path
-=======
-            export_file
->>>>>>> f13ad511
         ])
         .setup(|app| {
             if cfg!(debug_assertions) {
