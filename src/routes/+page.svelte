<script lang="ts">
  import { onMount } from 'svelte';
  import { page } from '$app/stores';
  import { goto } from '$app/navigation';
  import { browser } from '$app/environment';
  import { onOpenUrl } from '@tauri-apps/plugin-deep-link';
  import { listen } from '@tauri-apps/api/event';
  import { message } from '@tauri-apps/plugin-dialog';
  import { readFile as readFilePlugin } from '@tauri-apps/plugin-fs';
  import { invoke } from '@tauri-apps/api/core';
  import PDFViewer from '$lib/components/PDFViewer.svelte';
  import Toolbar from '$lib/components/Toolbar.svelte';
  import KeyboardShortcuts from '$lib/components/KeyboardShortcuts.svelte';
  import PageThumbnails from '$lib/components/PageThumbnails.svelte';
  import { createBlankPDF, isValidPDFFile } from '$lib/utils/pdfUtils';
  import { redo, setCurrentPDF, setTool, undo, pdfState } from '$lib/stores/drawingStore';
  import { PDFExporter } from '$lib/utils/pdfExport';
  import { isDarkMode } from '$lib/stores/themeStore';
  import { handleSearchLinkClick } from '$lib/utils/navigationUtils';
  import TemplatePicker from '$lib/components/TemplatePicker.svelte';
  import { toastStore } from '$lib/stores/toastStore';
  import { storeUploadedFile } from '$lib/utils/fileStorageUtils';
<<<<<<< HEAD
  import { MAX_FILE_LOADING_ATTEMPTS } from '$lib/constants';
  import DebugPanel from '$lib/components/DebugPanel.svelte';

  const isTauri = typeof window !== 'undefined' && !!window.__TAURI_EVENT_PLUGIN_INTERNALS__;
=======
  import { detectOS, isTauri } from '$lib/utils/tauriUtils';
>>>>>>> f13ad511

  let pdfViewer: PDFViewer;
  let currentFile: File | string | null = null;
  let dragOver = false;
  let showWelcome = true;
  let showShortcuts = false;
  let isFullscreen = false;
  let showThumbnails = false;
  let showUrlInput = false;
  let urlInput = '';
  let urlError = '';
  let focusMode = false;
  let showTemplatePicker = false;
  let showDownloadCard = true;
  let showDebugPanel = false;

  // File loading variables
  let hasLoadedFromCommandLine = false;
  let fileLoadingAttempts = 0;
  let maxFileLoadingAttempts = MAX_FILE_LOADING_ATTEMPTS;
  let fileLoadingTimer: number | null = null;

  // Debug state changes (development only)
  $: if (import.meta.env.DEV) {
    console.log('State changed:', { 
      currentFile: !!currentFile, 
      showWelcome, 
      dragOver,
      fileType: currentFile ? (typeof currentFile === 'string' ? 'string' : 'File') : 'null'
    });
  }

  // Redirect from /?pdf=URL to /pdf/URL for better URL structure
  $: if (browser && $page && $page.url) {
    const pdfUrl = $page.url.searchParams.get('pdf');
    if (pdfUrl) {
      console.log('[PDF URL] Redirecting to new URL structure:', pdfUrl);
      const encodedUrl = encodeURIComponent(pdfUrl);
      goto(`/pdf/${encodedUrl}`);
    }
  }

  async function handleFileUpload(files: FileList) {
    console.log('handleFileUpload called with:', files);
    
    // Early guard: Check if FileList is empty or no file selected
    if (files.length === 0) {
      console.log('No files in FileList');
      toastStore.error('No File Selected', 'No file selected — please choose a PDF to upload.');
      return;
    }
    
    const file = files[0];
    console.log('Selected file:', file?.name, 'Type:', file?.type, 'Size:', file?.size);
    
    // Additional guard: Check if file is undefined/null
    if (!file) {
      console.log('File is undefined or null');
      toastStore.error('No File Selected', 'No file selected — please choose a PDF to upload.');
      return;
    }

    if (!isValidPDFFile(file)) {
      console.log('Invalid PDF file');
      toastStore.error('Invalid File', 'Please choose a valid PDF file.');
      return;
    }

    console.log('Processing PDF file directly on current page');
    console.log('Before state change - showWelcome:', showWelcome, 'currentFile:', !!currentFile);
    
    try {
      // Update state immediately
      currentFile = file;
      showWelcome = false;
      
      // Set current PDF for auto-save functionality
      setCurrentPDF(file.name, file.size);
      
      console.log('After state change - showWelcome:', showWelcome, 'currentFile:', !!currentFile);
      
      // Show success toast
      toastStore.success('PDF Loaded', `${file.name} has been loaded successfully!`);
      
      console.log('PDF loaded successfully:', { 
        name: file.name, 
        size: file.size, 
        currentFile: !!currentFile,
        showWelcome 
      });
      
    } catch (error) {
      console.error('Error loading PDF:', error);
      toastStore.error('Load Error', 'Failed to load the PDF. Please try again.');
    }
  }

  function isValidPdfUrl(url: string): boolean {
    try {
      const validUrl = new URL(url);
      return validUrl.protocol === 'https:' || validUrl.protocol === 'http:';
    } catch {
      return false;
    }
  }

  async function registerDeepLinkHandler() {
    try {
      await onOpenUrl((urls) => {
        console.log('Deep link received:', urls);

        // Handle the deep link URLs
        for (const url of urls) {
          console.log('Processing deep link URL:', url);

          if (url.startsWith('leedpdf://')) {
            const filePath = url.replace('leedpdf://', '');
            console.log('Extracted file path:', filePath);

            // If it's a local file path, try to handle it
            if (filePath) {
              handleDeepLinkFile(filePath);
            }
          }
        }
      });
    } catch (error) {
      console.error('Failed to register deep link handler:', error);
    }
  }

  async function handleDeepLinkFile(filePath: string) {
    console.log('Handling deep link file:', filePath);

    // For now, we'll just show an alert with the file path
    // In a real implementation, you might want to:
    // 1. Check if the file exists
    // 2. Validate it's a PDF
    // 3. Load it into your PDF viewer

    await message(`Deep link received for file: ${filePath}`, 'LeedPDF - Deep Link');

    // You could potentially navigate to a URL with the file path
    // or implement file reading logic here
  }

  // Replace your handleFileFromCommandLine function with this enhanced debug version

  async function handleFileFromCommandLine(filePath: string): Promise<boolean> {
    if (import.meta.env.DEV) {
      console.log('*** HANDLING FILE FROM COMMAND LINE ***');
      console.log('File path:', filePath);
    }

    // Mark that we've attempted to load from command line
    hasLoadedFromCommandLine = true;

    try {
      // Step 1: Validate path
      if (!filePath || typeof filePath !== 'string') {
        throw new Error('Invalid file path received');
      }

      // Step 2: Sanitize path
      let cleanPath = filePath.trim();
      if (cleanPath.startsWith('"') && cleanPath.endsWith('"')) {
        cleanPath = cleanPath.slice(1, -1);
      }

      // Step 3: Extract filename
      const fileName = cleanPath.split(/[\\/]/).pop() || 'document.pdf';

      // Step 4: Check if it's a PDF
      if (!fileName.toLowerCase().endsWith('.pdf')) {
        return false;
      }

      // Step 5: Try to read the file
      let fileData: Uint8Array;
      try {
        // Try using the Rust command first to avoid glob pattern issues
        const fileContent = await invoke('read_file_content', { filePath: cleanPath });
        
        // Validate the result before casting
        if (!Array.isArray(fileContent) || !fileContent.every(x => typeof x === 'number')) {
          throw new Error(`Invalid response from read_file_content: expected array of numbers, got ${typeof fileContent}`);
        }
        
        fileData = new Uint8Array(fileContent);
      } catch (readError: unknown) {
        const errorMsg = readError instanceof Error ? readError.message : String(readError);
        console.error('File read error:', errorMsg);

        // Try alternative path formats
        const altPaths = [
          cleanPath.replace(/\\/g, '/'),
          cleanPath.replace(/\//g, '\\'),
          `"${cleanPath}"` // Try with quotes
        ];

        let success = false;
        for (const altPath of altPaths) {
          try {
            fileData = await readFilePlugin(altPath);
            cleanPath = altPath;
            success = true;
            break;
          } catch (altError: unknown) {
            console.warn('Alternative path failed:', altPath, altError);
          }
        }

        if (!success) {
          console.error('All path formats failed');
          return false;
        }
      }

      // Step 6: Validate PDF header
      const pdfHeader = new Uint8Array(fileData!.slice(0, 4));
      const pdfSignature = String.fromCharCode(...pdfHeader);
      if (pdfSignature !== '%PDF') {
        console.error('Invalid PDF signature:', pdfSignature);
        return false;
      }

      // Step 7: Create File object
      const file = new File([new Uint8Array(fileData!)], fileName, { type: 'application/pdf' });

      // Step 8: Size check
      if (file.size > 50 * 1024 * 1024) {
        console.error('File too large:', file.size);
        return false;
      }

      // Step 9: Set state
      currentFile = file;
      showWelcome = false;

      // Step 10: Set PDF for auto-save
      setCurrentPDF(file.name, file.size);

      // Step 11: Mark as processed
      try {
        await invoke('mark_file_processed');
      } catch (e) {
        console.warn('Could not mark as processed (not critical)');
      }

      console.log('PDF loaded successfully from command line');
      return true;

    } catch (error: unknown) {
      const errorMsg = error instanceof Error ? error.message : String(error);
      console.error('Unexpected error in handleFileFromCommandLine:', errorMsg);
      return false;
    }
  }

  // Multiple strategies for checking files
  async function checkForPendingFiles() {
    try {
      if (import.meta.env.DEV) {
        console.log('Checking for pending files (strategy 1: command)...');
      }
      const pendingFile = await invoke('get_pending_file');
      
      // Validate the result before casting
      if (pendingFile !== null && typeof pendingFile !== 'string') {
        if (import.meta.env.DEV) {
          console.error('Invalid response from get_pending_file: expected string or null');
        }
        return;
      }

      if (pendingFile) {
        if (import.meta.env.DEV) {
          console.log('Found pending file via command:', pendingFile);
        }
        const success = await handleFileFromCommandLine(pendingFile);

        if (success) {
          // Check for more files
          setTimeout(checkForPendingFiles, 100);
        }
      } else if (import.meta.env.DEV) {
        console.log('No pending files found via command');
      }
    } catch (error) {
      if (import.meta.env.DEV) {
        console.error('Error checking for pending files:', error);
      }
    }
  }

  async function checkFileAssociations() {
    try {
      if (import.meta.env.DEV) {
        console.log('Checking file associations (strategy 2: direct check)...');
      }
      const pdfFiles = await invoke('check_file_associations');
      
      // Validate the result before casting
      if (!Array.isArray(pdfFiles) || !pdfFiles.every(x => typeof x === 'string')) {
        if (import.meta.env.DEV) {
          console.error('Invalid response from check_file_associations: expected array of strings');
        }
        return;
      }

      if (pdfFiles.length > 0) {
        if (import.meta.env.DEV) {
          console.log('Found PDF files via direct check:', pdfFiles);
        }
        for (const pdfFile of pdfFiles) {
          const success = await handleFileFromCommandLine(pdfFile);
          if (success) {
            break; // Only load the first one
          }
        }
      } else if (import.meta.env.DEV) {
        console.log('No PDF files found via direct check');
      }
    } catch (error) {
      if (import.meta.env.DEV) {
        console.error('Error checking file associations:', error);
      }
    }
  }

  function fixDropboxUrl(url: string): string {
    try {
      const urlObj = new URL(url);

      if (!urlObj.hostname.includes('dropbox.com')) {
        return url;
      }

      // Remove problematic st parameter and ensure dl=1
      urlObj.searchParams.delete('st');
      urlObj.searchParams.set('dl', '1');

      // For /scl/fi/ format, try to convert to dropboxusercontent.com
      if (urlObj.pathname.includes('/scl/fi/')) {
        const pathMatch = urlObj.pathname.match(/\/scl\/fi\/([^\/]+)\/(.+)/);
        if (pathMatch) {
          const fileId = pathMatch[1];
          const fileName = pathMatch[2];
          const rlkey = urlObj.searchParams.get('rlkey');

          if (rlkey) {
            console.log('Converting to dropboxusercontent.com domain');
            return `https://dl.dropboxusercontent.com/scl/fi/${fileId}/${fileName}?rlkey=${rlkey}&dl=1`;
          }
        }
      }

      return urlObj.toString();
    } catch (error) {
      console.warn('Error fixing Dropbox URL:', error);
      return url;
    }
  }

  async function handlePdfUrlLoad(url: string) {
    console.log('[handlePdfUrlLoad] Starting with URL:', url);

    if (!isValidPdfUrl(url)) {
      console.log('Invalid PDF URL');
      alert('Invalid PDF URL. Please provide a valid web address.');
      return;
    }

    // Fix Dropbox URLs
    const fixedUrl = fixDropboxUrl(url);
    console.log('Fixed URL:', fixedUrl);

    console.log('Setting currentFile and hiding welcome');
    currentFile = fixedUrl;
    showWelcome = false;

    // Set current PDF for auto-save functionality
    const filename = extractFilenameFromUrl(fixedUrl);
    setCurrentPDF(filename, 0);
    console.log('PDF URL setup completed');
  }

  function extractFilenameFromUrl(url: string): string {
    try {
      const urlObj = new URL(url);

      // For Dropbox URLs, extract from path
      if (urlObj.hostname.includes('dropbox.com')) {
        const pathMatch = urlObj.pathname.match(/\/scl\/fi\/[^\/]+\/(.+)/);
        if (pathMatch) {
          return pathMatch[1];
        }
      }

      const pathname = urlObj.pathname;
      const filename = pathname.split('/').pop() || 'document.pdf';

      // Ensure .pdf extension
      return filename.toLowerCase().endsWith('.pdf') ? filename : filename + '.pdf';
    } catch {
      return 'document.pdf';
    }
  }

  function handleDrop(event: DragEvent) {
    console.log('=== DROP EVENT TRIGGERED ===');
    event.preventDefault();
    event.stopPropagation();
    
    // Reset drag state immediately
    dragOver = false;
    
    if (event.dataTransfer?.files && event.dataTransfer.files.length > 0) {
      console.log('Files detected in drop:', event.dataTransfer.files.length);
      console.log('File details:', {
        name: event.dataTransfer.files[0]?.name,
        type: event.dataTransfer.files[0]?.type,
        size: event.dataTransfer.files[0]?.size
      });
      
      // Process the files
      handleFileUpload(event.dataTransfer.files);
    } else {
      console.log('No files in drop event');
      console.log('DataTransfer types:', event.dataTransfer?.types);
      console.log('DataTransfer files:', event.dataTransfer?.files);
    }
  }

  function handleDragOver(event: DragEvent) {
    event.preventDefault();
    event.stopPropagation();
    
    // Only set dragOver to true if we have files
    if (event.dataTransfer?.types.includes('Files')) {
      if (!dragOver) {
        console.log('Drag over with files - setting dragOver to true');
        dragOver = true;
      }
    }
  }

  function handleDragEnter(event: DragEvent) {
    event.preventDefault();
    event.stopPropagation();
    
    // Only set dragOver to true if we have files
    if (event.dataTransfer?.types.includes('Files')) {
      console.log('Drag enter with files - setting dragOver to true');
      dragOver = true;
    }
  }

  function handleDragLeave(event: DragEvent) {
    event.preventDefault();
    event.stopPropagation();
    
    // Check if we're actually leaving the main container
    const mainElement = event.currentTarget as Element;
    const relatedTarget = event.relatedTarget as Element;
    
    // If relatedTarget is null (leaving the window) or not a child of main, we're truly leaving
    if (!relatedTarget || !mainElement.contains(relatedTarget)) {
      console.log('Drag leave - setting dragOver to false');
      dragOver = false;
    }
  }

  function handleKeyboard(event: KeyboardEvent) {
    const isTyping = event.target instanceof HTMLInputElement || event.target instanceof HTMLTextAreaElement;
    if (isTyping && event.key !== 'Escape') {
      return;
    }

    if (event.ctrlKey || event.metaKey) {
      switch (event.key) {
        case 'z':
          if (event.shiftKey) {
            event.preventDefault();
            redo();
          } else {
            event.preventDefault();
            undo();
          }
          break;
        case 'y':
          event.preventDefault();
          redo();
          break;
        case '=':
        case '+':
          event.preventDefault();
          pdfViewer?.zoomIn();
          break;
        case '-':
          event.preventDefault();
          pdfViewer?.zoomOut();
          break;
        case '0':
          event.preventDefault();
          pdfViewer?.resetZoom();
          break;
      }
    } else {
      switch (event.key) {
        case 'ArrowLeft':
          pdfViewer?.previousPage();
          break;
        case 'ArrowRight':
          pdfViewer?.nextPage();
          break;
        case '1':
          event.preventDefault();
          setTool('pencil');
          break;
        case '2':
          event.preventDefault();
          setTool('eraser');
          break;
        case '3':
          event.preventDefault();
          setTool('text');
          break;
        case '4':
          event.preventDefault();
          setTool('arrow');
          break;
        case '5':
          event.preventDefault();
          setTool('highlight');
          break;
        case '6':
          event.preventDefault();
          setTool('note');
          break;
        case 'h':
        case 'H':
          event.preventDefault();
          pdfViewer?.fitToHeight();
          break;
        case 'w':
        case 'W':
          event.preventDefault();
          pdfViewer?.fitToWidth();
          break;
        case '?':
          event.preventDefault();
          showShortcuts = true;
          break;
        case 'F1':
          event.preventDefault();
          showShortcuts = true;
          break;
        case 't':
        case 'T':
          event.preventDefault();
          showThumbnails = !showThumbnails;
          break;
        case 'u':
        case 'U':
          event.preventDefault();
          (document.querySelector('input[type="file"]') as HTMLInputElement)?.click();
          break;
        case 'f':
        case 'F':
          event.preventDefault();
          focusMode = !focusMode;
          break;
		case 's':
		case 'S':
		  event.preventDefault();
		  setTool('stamp');
		  // Also open the stamp palette
		  // Dispatch event to the toolbar to show stamp palette
		  const stampButton = document.querySelector('.stamp-palette-container button');
		  if (stampButton) {
		    (stampButton as HTMLButtonElement).click();
		  }
		  break;
        case 'F11':
          event.preventDefault();
          toggleFullscreen();
          break;
        case 'Escape':
          if (isFullscreen) {
            exitFullscreen();
          } else if (showShortcuts) {
            showShortcuts = false;
          }
          break;
      }
    }
  }

  function handleWheel(event: WheelEvent) {
    if (event.ctrlKey) {
      event.preventDefault();
      const zoomIn = event.deltaY < 0;
      if (zoomIn) {
        pdfViewer?.zoomIn();
      } else {
        pdfViewer?.zoomOut();
      }
    }
  }

  function toggleFullscreen() {
    if (!document.fullscreenElement) {
      enterFullscreen();
    } else {
      exitFullscreen();
    }
  }

  function enterFullscreen() {
    if (document.documentElement.requestFullscreen) {
      document.documentElement.requestFullscreen();
      isFullscreen = true;
    }
  }

  function exitFullscreen() {
    if (document.fullscreenElement && document.exitFullscreen) {
      document.exitFullscreen();
      isFullscreen = false;
    }
  }

  async function handleExportPDF() {
    if (!currentFile || !pdfViewer) {
      alert('No PDF to export');
      return;
    }

    try {
      let pdfBytes: Uint8Array;
      let originalName: string;

      if (typeof currentFile === 'string') {
        console.log('Fetching PDF data from URL for export:', currentFile);
        const response = await fetch(currentFile);
        if (!response.ok) {
          throw new Error(`Failed to fetch PDF: ${response.statusText}`);
        }
        const arrayBuffer = await response.arrayBuffer();
        pdfBytes = new Uint8Array(arrayBuffer);
        originalName = extractFilenameFromUrl(currentFile).replace(/\.pdf$/i, '');
      } else {
        const arrayBuffer = await currentFile.arrayBuffer();
        pdfBytes = new Uint8Array(arrayBuffer);
        originalName = currentFile.name.replace(/\.pdf$/i, '');
      }

      const exporter = new PDFExporter();
      exporter.setOriginalPDF(pdfBytes);

      // Export all pages with annotations
      console.log('Exporting PDF with', $pdfState.totalPages, 'pages');
      
      for (let pageNum = 1; pageNum <= $pdfState.totalPages; pageNum++) {
        console.log(`Processing page ${pageNum} for export...`);
        
        // Check if this page has any annotations
        const hasAnnotations = await pdfViewer.pageHasAnnotations(pageNum);
        
        // Always try to create merged canvas for all pages to debug the issue
        console.log(`Page ${pageNum} has annotations: ${hasAnnotations}. Creating merged canvas anyway...`);
        const mergedCanvas = await pdfViewer.getMergedCanvasForPage(pageNum);
        if (mergedCanvas) {
          exporter.setPageCanvas(pageNum, mergedCanvas);
          console.log(`Added merged canvas for page ${pageNum}`);
        } else {
          console.log(`Failed to create merged canvas for page ${pageNum}`);
        }
      }

      const annotatedPdfBytes = await exporter.exportToPDF();
      const filename = `${originalName}_annotated.pdf`;

      const success = await PDFExporter.exportFile(annotatedPdfBytes, filename, 'application/pdf');
      if (success) {
        console.log('PDF exported successfully:', filename);
      } else {
        console.log('Export was cancelled by user');
      }
    } catch (error) {
      console.error('Export failed:', error);
      alert('Export failed. Please try again.');
    }
  }

  function handleToggleThumbnails(show: boolean) {
    showThumbnails = show;
  }

  function handlePageSelect(pageNumber: number) {
    pdfViewer?.goToPage(pageNumber);
  }

  function handleFullscreenChange() {
    isFullscreen = !!document.fullscreenElement;
  }

  function handleViewFromLink() {
    showUrlInput = true;
    urlError = '';
    urlInput = '';
  }

  function handleUrlSubmit() {
    const trimmedUrl = urlInput.trim();
    if (!trimmedUrl) {
      urlError = 'Please enter a URL';
      return;
    }

    if (!isValidPdfUrl(trimmedUrl)) {
      urlError = 'Please enter a valid URL starting with http:// or https://';
      return;
    }

    // Navigate to the new PDF route structure
    goto(`/pdf/${encodeURIComponent(trimmedUrl)}`);
  }

  function handleUrlCancel() {
    showUrlInput = false;
    urlInput = '';
    urlError = '';
  }

  function handleUrlKeydown(event: KeyboardEvent) {
    if (event.key === 'Enter') {
      try {
        event.preventDefault();
      } catch (e) {
        // Ignore passive event listener errors
      }
      handleUrlSubmit();
    } else if (event.key === 'Escape') {
      try {
        event.preventDefault();
      } catch (e) {
        // Ignore passive event listener errors
      }
      handleUrlCancel();
    }
  }

  async function handleCreateBlankPDF() {
    try {
      console.log('Creating blank PDF...');
      const blankPdfFile = await createBlankPDF();
      console.log('Blank PDF created:', blankPdfFile.name, blankPdfFile.size, 'bytes');
      
      console.log('Storing blank PDF and navigating to pdf-upload route');
      
      // Use new IndexedDB storage system
      const result = await storeUploadedFile(blankPdfFile);
      
      if (result.success && result.id) {
        // Navigate with the file ID
        goto(`/pdf-upload?fileId=${result.id}`);
      } else {
        toastStore.error('Storage Error', 'Failed to store blank PDF. Please try again.');
      }
    } catch (error) {
      console.error('Failed to create blank PDF:', error);
      toastStore.error('PDF Creation Error', 'Failed to create blank PDF. Please try again.');
    }
  }

  // Enhanced onMount with comprehensive file loading
  onMount(() => {
    if (import.meta.env.DEV) {
      console.log('[onMount] Component mounted - setting up comprehensive file loading');
    }
    document.addEventListener('fullscreenchange', handleFullscreenChange);
    // Check if the download card was dismissed
    if (browser) {
      const dismissed = localStorage.getItem('leedpdf-download-card-dismissed');
      showDownloadCard = dismissed !== 'true';
    }

    // Strategy 1: Immediate checks
    if (import.meta.env.DEV) {
      console.log('Starting immediate file checks...');
    }
    checkForPendingFiles();
    checkFileAssociations();

    // Strategy 2: Event listeners
    if (import.meta.env.DEV) {
      console.log('Setting up event listeners...');
    }

    const unlistenFileOpened = listen('file-opened', (event) => {
      if (import.meta.env.DEV) {
        console.log('*** FILE-OPENED EVENT RECEIVED ***');
        console.log('Event payload:', event.payload);
      }
      handleFileFromCommandLine(event.payload as string);
    });

    const unlistenStartupReady = listen('startup-file-ready', (event) => {
      if (import.meta.env.DEV) {
        console.log('*** STARTUP-FILE-READY EVENT RECEIVED ***');
        console.log('Event payload:', event.payload);
      }
      handleFileFromCommandLine(event.payload as string);
    });

    const unlistenDebug = listen('debug-info', (event) => {
      if (import.meta.env.DEV) {
        console.log('TAURI DEBUG:', event.payload);
      }
    });

    registerDeepLinkHandler();

    // Signal that frontend is ready to receive events
    if (isTauri) {
      if (import.meta.env.DEV) {
        console.log('Signaling frontend is ready...');
      }
      invoke('frontend_ready').then(() => {
        if (import.meta.env.DEV) {
          console.log('Frontend ready signal sent');
        }
      }).catch(console.error);
    }

    if (import.meta.env.DEV) {
      console.log('✅ All file loading strategies initialized');
    }

    return () => {
      if (import.meta.env.DEV) {
        console.log('[onDestroy] Cleaning up file loading systems');
      }
      document.removeEventListener('fullscreenchange', handleFullscreenChange);

      if (fileLoadingTimer) {
        clearInterval(fileLoadingTimer);
      }

      // Clean up all event listeners
      unlistenFileOpened.then(fn => fn()).catch(console.error);
      unlistenStartupReady.then(fn => fn()).catch(console.error);
      unlistenDebug.then(fn => fn()).catch(console.error);
    };
  });
</script>

<svelte:window on:keydown|nonpassive={handleKeyboard} on:wheel|nonpassive|preventDefault={handleWheel} />

<main
  class="w-screen h-screen relative overflow-hidden"
  class:drag-over={dragOver}
  on:drop={handleDrop}
  on:dragover={handleDragOver}
  on:dragenter={handleDragEnter}
  on:dragleave={handleDragLeave}
>
  {#if !focusMode}
    <Toolbar
      onFileUpload={handleFileUpload}
      onPreviousPage={() => pdfViewer?.previousPage()}
      onNextPage={() => pdfViewer?.nextPage()}
      onZoomIn={() => pdfViewer?.zoomIn()}
      onZoomOut={() => pdfViewer?.zoomOut()}
      onResetZoom={() => pdfViewer?.resetZoom()}
      onFitToWidth={() => pdfViewer?.fitToWidth()}
      onFitToHeight={() => pdfViewer?.fitToHeight()}
      onExportPDF={handleExportPDF}
      {showThumbnails}
      onToggleThumbnails={handleToggleThumbnails}
    />
  {/if}

  <div class="w-full h-full" class:pt-12={!focusMode}>
    {#if showWelcome}
      <div class="h-full flex flex-col">
      <!--  <div class="flex justify-center pt-8 pb-4">
          <a href="https://peerlist.io/rudik/project/leedpdf" target="_blank" rel="noreferrer">
            <img
              src={`https://peerlist.io/api/v1/projects/embed/PRJHBARD8EREAG6RM1B78ODJOGA68D?showUpvote=true&theme=${$isDarkMode ? 'dark' : 'light'}`}
              alt="LeedPDF"
              style="width: auto; height: 72px;"
              class="mx-auto"
            />
          </a>
        </div>-->
        
        <!-- Main content, centered in remaining space -->
        <div class="flex-1 flex items-center justify-center">
          <div class="text-center max-w-md mx-auto px-6">
            <div class="mb-6 animate-bounce-soft">
            <img src="/logo.png" alt="LeedPDF" class="w-24 h-24 mx-auto dark:hidden object-contain" />
            <img src="/logo-dark.png" alt="LeedPDF" class="w-24 h-24 mx-auto hidden dark:block object-contain" />
          </div>

          <h1 class="text-4xl text-charcoal dark:text-gray-100 mb-4" style="font-family: 'Dancing Script', cursive; font-weight: 600;">LeedPDF - Free PDF Annotation Tool</h1>
          <h2 class="text-lg text-slate dark:text-gray-300 mb-6 font-normal">
            Add drawings and notes to any PDF. <br />
            <i>Works with mouse, touch, or stylus - completely free and private.</i>
          </h2>

          <div class="space-y-4 flex flex-col items-center">
            <div class="flex flex-col sm:flex-row gap-4 justify-center">
              <button
                class="primary-button text-lg px-6 py-4 w-56 h-16 flex items-center justify-center"
                on:click={() => (document.querySelector('input[type="file"]') as HTMLInputElement)?.click()}
              >
                Choose PDF File
              </button>

              <button
                class="secondary-button text-lg px-6 py-4 w-56 h-16 flex items-center justify-center"
                on:click={handleViewFromLink}
              >
                Open from URL
              </button>
            </div>

            <div class="text-sm text-slate">
              <span>or</span>
            </div>

            {#if !showUrlInput}
            <div class="flex flex-col sm:flex-row gap-4 justify-center">
              <button
                class="secondary-button text-lg px-6 py-4 w-56 h-16 flex items-center justify-center"
                on:click={handleCreateBlankPDF}
                title="Create a blank PDF page to start drawing and taking notes"
              >
                Start Fresh
              </button>

              <button
                class="secondary-button text-lg px-6 py-4 w-56 h-16 flex items-center justify-center text-center"
                on:click={() => showTemplatePicker = true}
              >
                Browse Templates
              </button>

              <button
                class="secondary-button text-lg px-6 py-4 w-56 h-16 flex items-center justify-center text-center"
                on:click={handleSearchLinkClick}
                aria-label="Search PDFs"
              >
                Search PDFs
              </button>
            </div>
            {:else}
              <div class="space-y-3 animate-slide-up">
                <div class="flex gap-2">
                  <input
                    type="url"
                    bind:value={urlInput}
                    on:keydown|nonpassive={handleUrlKeydown}
                    placeholder="Paste PDF URL (Dropbox links supported)"
                    class="flex-1 px-4 py-3 rounded-xl border border-charcoal/20 bg-white/80 text-charcoal placeholder-slate focus:outline-none focus:ring-2 focus:ring-sage/50 focus:border-sage transition-all"
                  />
                </div>
                <div class="flex gap-2 justify-center">
                  <button
                    class="primary-button px-6 py-2"
                    on:click={handleUrlSubmit}
                  >
                    Load PDF
                  </button>
                  <button
                    class="secondary-button px-6 py-2"
                    on:click={handleUrlCancel}
                  >
                    Cancel
                  </button>
                </div>
                {#if urlError}
                  <p class="text-sm text-red-600 text-center animate-fade-in">
                    {urlError}
                  </p>
                {/if}
              </div>
            {/if}

            <p class="text-lg text-slate dark:text-gray-300 font-medium">
              or drop a file anywhere
            </p>
          </div>

        </div>
      </div>
    </div>
    {:else}
      <div class="flex h-full">
        {#if showThumbnails}
          <PageThumbnails
            isVisible={showThumbnails}
            onPageSelect={handlePageSelect}
          />
        {/if}

        <div class="flex-1">
          <PDFViewer bind:this={pdfViewer} pdfFile={currentFile} />
        </div>
      </div>
    {/if}
  </div>

  {#if dragOver}
    <div class="absolute inset-0 bg-sage/40 backdrop-blur-sm flex items-center justify-center z-40 transition-all duration-200 ease-out pointer-events-none">
      <div class="text-center transform scale-105 transition-transform duration-200">
        <div class="text-6xl mb-4 animate-bounce">📄</div>
        <h3 class="text-2xl font-bold text-charcoal mb-2">Drop your PDF here</h3>
        <p class="text-slate">Release to start drawing</p>
        <div class="mt-4 text-sm text-sage font-medium">Ready to receive PDF</div>
      </div>
    </div>
  {/if}

  {#if !focusMode && browser && !isTauri && showDownloadCard && detectOS() === 'Windows'}
    <!-- Optimized Desktop App Download Card -->
    <div class="absolute bottom-16 right-4 w-72 animate-fade-in download-card">
      <div class="floating-panel p-4 group hover:scale-[1.01] transition-all duration-300 hover:shadow-xl">
        <div class="flex items-start gap-3">
          <div class="flex-shrink-0 mt-0.5">
            <div class="w-9 h-9 bg-gradient-to-br from-sage to-mint rounded-xl flex items-center justify-center shadow-sm">
              <svg width="18" height="18" viewBox="0 0 24 24" fill="white" class="drop-shadow-sm">
                <path d="M13 5v6h1.17L12 13.17 9.83 11H11V5h2m2-2H9v6H5l7 7 7-7h-4V3zm4 15H5v2h14v-2z"/>
              </svg>
            </div>
          </div>
          <div class="flex-1 min-w-0 pr-2">
            <h3 class="font-semibold text-charcoal dark:text-gray-100 text-sm mb-1.5 group-hover:text-sage transition-colors leading-tight">
              Download LeedPDF Desktop
            </h3>
            <p class="text-xs text-slate dark:text-gray-400 mb-3 leading-relaxed">
              Better performance and offline access
            </p>
            <a 
              href="/download-for-windows"
              target="_blank" 
              rel="noopener noreferrer"
              class="inline-flex items-center gap-1.5 text-xs font-medium text-sage hover:text-sage/80 transition-colors group/link"
            >
              <span>Download Now</span>
              <svg width="11" height="11" viewBox="0 0 24 24" fill="currentColor" class="group-hover/link:translate-x-0.5 transition-transform">
                <path d="M8.59 16.59L13.17 12 8.59 7.41 10 6l6 6-6 6-1.41-1.41z"/>
              </svg>
            </a>
          </div>
          <button 
            class="flex-shrink-0 text-slate/40 hover:text-slate/70 transition-colors p-1.5 -mt-1 -mr-1 rounded-lg hover:bg-white/50 dark:hover:bg-gray-700/50"
            on:click={() => {
              // Store dismissal in localStorage and hide the card
              localStorage.setItem('leedpdf-download-card-dismissed', 'true');
              showDownloadCard = false;
            }}
            title="Dismiss"
            aria-label="Dismiss download card"
          >
            <svg width="14" height="14" viewBox="0 0 24 24" fill="currentColor">
              <path d="M19 6.41L17.59 5 12 10.59 6.41 5 5 6.41 10.59 12 5 17.59 6.41 19 12 13.41 17.59 19 19 17.59 13.41 12z"/>
            </svg>
          </button>
        </div>
        <!-- Subtle decorative gradient border -->
        <div class="absolute inset-0 rounded-2xl bg-gradient-to-r from-sage/8 via-mint/8 to-lavender/8 -z-10 blur-sm group-hover:blur-md transition-all duration-300"></div>
      </div>
    </div>
  {/if}

  {#if !focusMode}
    <div class="absolute bottom-4 right-4 text-xs text-charcoal/60 dark:text-gray-300 flex items-center gap-2">
      <span>Made by Rudi K</span>
      <a aria-label="Credit" href="https://github.com/rudi-q/leed_pdf_viewer" class="text-charcoal/60 dark:text-gray-300 hover:text-sage dark:hover:text-sage transition-colors" target="_blank" rel="noopener" title="View on GitHub">
        <svg width="14" height="14" viewBox="0 0 24 24" fill="currentColor">
          <path d="M12 0c-6.626 0-12 5.373-12 12 0 5.302 3.438 9.8 8.207 11.387.599.111.793-.261.793-.577v-2.234c-3.338.726-4.033-1.416-4.033-1.416-.546-1.387-1.333-1.756-1.333-1.756-1.089-.745.083-.729.083-.729 1.205.084 1.839 1.237 1.839 1.237 1.07 1.834 2.807 1.304 3.492.997.107-.775.418-1.305.762-1.604-2.665-.305-5.467-1.334-5.467-5.931 0-1.311.469-2.381 1.236-3.221-.124-.303-.535-1.524.117-3.176 0 0 1.008-.322 3.301 1.23.957-.266 1.983-.399 3.003-.404 1.02.005 2.047.138 3.006.404 2.291-1.552 3.297-1.30 3.297-1.30.653 1.653.242 2.874.118 3.176.77.84 1.235 1.911 1.235 3.221 0 4.609-2.807 5.624-5.479 5.921.43.372.823 1.102.823 2.222v3.293c0 .319.192.694.801.576 4.765-1.589 8.199-6.086 8.199-11.386 0-6.627-5.373-12-12-12z"/>
        </svg>
      </a>
    </div>

    <button
      class="absolute bottom-4 left-4 text-xs text-charcoal dark:text-gray-100 hover:text-sage dark:hover:text-sage transition-colors flex items-center gap-1 bg-white/80 hover:bg-white/90 dark:bg-gray-800/80 dark:hover:bg-gray-700/90 px-2 py-1 rounded-lg backdrop-blur-sm border border-charcoal/10 dark:border-gray-600/20"
      on:click={() => showShortcuts = true}
      title="Show keyboard shortcuts (? or F1)"
    >
      <span>?</span>
      <span>Help</span>
    </button>

    <!-- Debug button (only visible in development mode) -->
    {#if isTauri && import.meta.env.DEV}
      <button
        class="absolute bottom-4 left-20 text-xs text-blue-600 dark:text-blue-400 hover:text-blue-800 dark:hover:text-blue-200 transition-colors flex items-center gap-1 bg-white/80 hover:bg-white/90 dark:bg-gray-800/80 dark:hover:bg-gray-700/90 px-2 py-1 rounded-lg backdrop-blur-sm border border-blue-200 dark:border-blue-700"
        on:click={() => showDebugPanel = true}
        title="Open debug panel"
      >
        <span>🔧</span>
        <span>Debug</span>
      </button>
    {/if}
  {/if}
</main>

<KeyboardShortcuts bind:isOpen={showShortcuts} on:close={() => showShortcuts = false} />
<TemplatePicker bind:isOpen={showTemplatePicker} on:close={() => showTemplatePicker = false} />
<DebugPanel bind:isVisible={showDebugPanel} />

<!-- Hidden file input -->
<input
  type="file"
  accept=".pdf,application/pdf"
  multiple={false}
  class="hidden"
  on:change={(event) => {
    const input = event.target as HTMLInputElement;
    if (input.files && input.files.length > 0) {
      handleFileUpload(input.files);
    }
  }}
/>

<style>
  main {
    background: linear-gradient(135deg, #FDF6E3 0%, #F7F3E9 50%, #F0EFEB 100%);
  }
  
  :global(.dark) main {
    background: linear-gradient(135deg, #111827 0%, #1f2937 50%, #374151 100%);
  }

  .drag-over {
    background: linear-gradient(135deg, #FDF6E3 0%, #E8F5E8 50%, #F0EFEB 100%);
  }
  
  :global(.dark) .drag-over {
    background: linear-gradient(135deg, #111827 0%, #065f46 50%, #374151 100%);
  }

  :global(body) {
    font-family: 'Inter', system-ui, sans-serif;
  }
</style><|MERGE_RESOLUTION|>--- conflicted
+++ resolved
@@ -20,14 +20,9 @@
   import TemplatePicker from '$lib/components/TemplatePicker.svelte';
   import { toastStore } from '$lib/stores/toastStore';
   import { storeUploadedFile } from '$lib/utils/fileStorageUtils';
-<<<<<<< HEAD
   import { MAX_FILE_LOADING_ATTEMPTS } from '$lib/constants';
   import DebugPanel from '$lib/components/DebugPanel.svelte';
-
-  const isTauri = typeof window !== 'undefined' && !!window.__TAURI_EVENT_PLUGIN_INTERNALS__;
-=======
   import { detectOS, isTauri } from '$lib/utils/tauriUtils';
->>>>>>> f13ad511
 
   let pdfViewer: PDFViewer;
   let currentFile: File | string | null = null;
