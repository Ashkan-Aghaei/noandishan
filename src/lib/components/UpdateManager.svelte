<script lang="ts">
  import { onMount } from 'svelte';
  import { browser } from '$app/environment';
  import { dev } from '$app/environment';
  import { updateStore } from '$lib/stores/updateStore';
  import { isTauri } from '$lib/utils/tauriUtils';
  
  // Props
  export let disableAutoCheck = false;
<<<<<<< HEAD
  
  // Check if we're in Tauri environment
  const isTauri = typeof window !== 'undefined' && !!(window as any).__TAURI_INTERNALS__;
=======
>>>>>>> f13ad511
  
  // Disable updater in development mode
  const enableUpdater = !dev && isTauri;

  let checkPromise: Promise<void> | null = null;
  
  async function checkForUpdates() {
    if (!enableUpdater) {
      console.log('Updater disabled (development mode or not in Tauri environment)');
      return;
    }

    try {
      updateStore.setChecking(true);
      
      // Dynamic imports for Tauri plugins (only available in Tauri environment)
      const { check } = await import('@tauri-apps/plugin-updater');
      const { relaunch } = await import('@tauri-apps/plugin-process');

      console.log('Checking for updates...');
      const update = await check();
      
      if (update) {
        console.log(`Found update ${update.version} from ${update.date} with notes ${update.body}`);
        
        updateStore.setAvailable(true, update.version, update.date, update.body);
        updateStore.setChecking(false);
        
        // Auto-start download and installation
        await downloadAndInstallUpdate(update, relaunch);
      } else {
        console.log('No updates available');
        updateStore.setChecking(false);
      }
    } catch (error) {
      console.error('Error checking for updates:', error);
      
      // Check if this is a network connectivity issue
      const errorString = error?.toString() || '';
      const isNetworkError = errorString.includes('error sending request') || 
                           errorString.includes('network') || 
                           errorString.includes('timeout') ||
                           errorString.includes('connection') ||
                           errorString.includes('dns') ||
                           errorString.includes('offline');
      
      if (isNetworkError) {
        console.log('Update check skipped - no internet connection');
        // Don't show error notification for network issues - just log and continue
      } else {
        // Only show error for non-network related issues
        updateStore.setError(`Failed to check for updates: ${error}`);
      }
    } finally {
      // Always reset both flags regardless of success/failure
      updateStore.setChecking(false);
      updateStore.setDownloading(false);
<<<<<<< HEAD
      
      // Check if this is a network connectivity issue
      const errorString = error?.toString() || '';
      const isNetworkError = errorString.includes('error sending request') || 
                           errorString.includes('network') || 
                           errorString.includes('timeout') ||
                           errorString.includes('connection') ||
                           errorString.includes('dns') ||
                           errorString.includes('offline');
      
      if (isNetworkError) {
        console.log('Update check skipped - no internet connection');
        updateStore.setChecking(false);
        // Don't show error notification for network issues - just log and continue
      } else {
        // Only show error for non-network related issues
        updateStore.setError(`Failed to check for updates: ${error}`);
      }
=======
>>>>>>> f13ad511
    }
  }

  async function downloadAndInstallUpdate(update: any, relaunch: any) {
    try {
      updateStore.setDownloading(true);
      
      let downloaded = 0;
      let contentLength = 0;
      
      // Download and install the update with progress tracking
      await update.downloadAndInstall((event: any) => {
        switch (event.event) {
          case 'Started':
            contentLength = event.data.contentLength;
            updateStore.setProgress(0, contentLength);
            console.log(`Started downloading ${event.data.contentLength} bytes`);
            break;
          case 'Progress':
            downloaded += event.data.chunkLength;
            updateStore.setProgress(downloaded, contentLength);
            console.log(`Downloaded ${downloaded} from ${contentLength}`);
            break;
          case 'Finished':
            updateStore.setDownloading(false);
            updateStore.setCompleted(true);
            console.log('Download finished');
            break;
        }
      });

      console.log('Update installed');
      
      // Give user a moment to see completion before restarting
      setTimeout(async () => {
        await relaunch();
      }, 2000);
      
    } catch (error) {
      console.error('Error downloading/installing update:', error);
      updateStore.setDownloading(false);
      updateStore.setError(`Failed to install update: ${error}`);
    }
  }

  onMount(() => {
    if (browser && enableUpdater && !disableAutoCheck) {
      // Check for updates on app start using the manual function to maintain single source of truth
      console.log('Auto-checking for updates on app start');
      manualCheckForUpdates();
    } else if (disableAutoCheck) {
      console.log('Auto-check disabled - updates will only be checked after license validation');
    }
    
    return () => {
      // Cleanup if needed
    };
  });

  // Expose manual check function for external use
  export function manualCheckForUpdates() {
    if (!checkPromise) {
      // Create new promise and attach finalizer to clear it when settled
      checkPromise = checkForUpdates().finally(() => {
        checkPromise = null;
      });
    }
    return checkPromise;
  }
</script>

<!-- This component has no UI - it only handles the update logic -->
<!-- The UI is handled by the UpdateNotification component --><|MERGE_RESOLUTION|>--- conflicted
+++ resolved
@@ -7,13 +7,6 @@
   
   // Props
   export let disableAutoCheck = false;
-<<<<<<< HEAD
-  
-  // Check if we're in Tauri environment
-  const isTauri = typeof window !== 'undefined' && !!(window as any).__TAURI_INTERNALS__;
-=======
->>>>>>> f13ad511
-  
   // Disable updater in development mode
   const enableUpdater = !dev && isTauri;
 
@@ -70,27 +63,6 @@
       // Always reset both flags regardless of success/failure
       updateStore.setChecking(false);
       updateStore.setDownloading(false);
-<<<<<<< HEAD
-      
-      // Check if this is a network connectivity issue
-      const errorString = error?.toString() || '';
-      const isNetworkError = errorString.includes('error sending request') || 
-                           errorString.includes('network') || 
-                           errorString.includes('timeout') ||
-                           errorString.includes('connection') ||
-                           errorString.includes('dns') ||
-                           errorString.includes('offline');
-      
-      if (isNetworkError) {
-        console.log('Update check skipped - no internet connection');
-        updateStore.setChecking(false);
-        // Don't show error notification for network issues - just log and continue
-      } else {
-        // Only show error for non-network related issues
-        updateStore.setError(`Failed to check for updates: ${error}`);
-      }
-=======
->>>>>>> f13ad511
     }
   }
 
